--- conflicted
+++ resolved
@@ -1,15 +1,3 @@
-<<<<<<< HEAD
-suite('retry-test', function() {
-  const taskcluster = require('../');
-  const assert = require('assert');
-  const SchemaSet = require('taskcluster-lib-validate');
-  const MonitorManager = require('taskcluster-lib-monitor');
-  const APIBuilder = require('taskcluster-lib-api');
-  const testing = require('taskcluster-lib-testing');
-  const App = require('taskcluster-lib-app');
-
-  const rootUrl = `http://localhost:60526`;
-=======
 const taskcluster = require('../');
 const assert = require('assert');
 const SchemaSet = require('taskcluster-lib-validate');
@@ -17,13 +5,10 @@
 const APIBuilder = require('taskcluster-lib-api');
 const testing = require('taskcluster-lib-testing');
 const App = require('taskcluster-lib-app');
-const http = require('http');
-const httpProxy = require('http-proxy');
+
+const rootUrl = `http://localhost:60526`;
 
 suite(testing.suiteName(), function() {
-  const PROXY_PORT = 60551;
-  const rootUrl = `http://localhost:${PROXY_PORT}`;
->>>>>>> 7d1141a6
   let proxier;
 
   // Construct API
